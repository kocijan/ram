--- conflicted
+++ resolved
@@ -27,14 +27,10 @@
   {"gap", required_argument, nullptr, 'g'},
   {"minhash", no_argument, nullptr, 'M'},
   {"threads", required_argument, nullptr, 't'},
-<<<<<<< HEAD
-  {"weighted", optional_argument, nullptr, 'W'},
-  {"beginend", optional_argument, nullptr, 'S'},
-  {"beginendk", optional_argument, nullptr, 'K'},
-  {"beginendw", optional_argument, nullptr, 'I'},
-=======
   {"weighted", required_argument, nullptr, 'W'},
->>>>>>> ba694ac2
+  {"beginend", required_argument, nullptr, 'S'},
+  {"beginendk", required_argument, nullptr, 'K'},
+  {"beginendw", required_argument, nullptr, 'I'},
   {"version", no_argument, nullptr, 'v'},
   {"help", no_argument, nullptr, 'h'},
   {nullptr, 0, nullptr, 0}
